--- conflicted
+++ resolved
@@ -19,12 +19,7 @@
 """
 
 
-<<<<<<< HEAD
-__version__ = '0.0.3'
-=======
-__version__ = '0.0.5.dev'
->>>>>>> 645a560e
-
+__version__ = '0.0.4'
 
 
 WX_PYTHON  = 1
